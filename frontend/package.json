--- conflicted
+++ resolved
@@ -28,10 +28,6 @@
     "eslint-plugin-react-hooks": "^4.6.0",
     "eslint-plugin-react-refresh": "^0.4.5",
     "typescript": "^5.2.2",
-<<<<<<< HEAD
     "vite": "^7.0.6"
-=======
-    "vite": "^5.4.20"
->>>>>>> ec55b60a
   }
 }